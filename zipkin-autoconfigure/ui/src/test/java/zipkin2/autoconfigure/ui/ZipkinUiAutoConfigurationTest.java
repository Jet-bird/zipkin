--- conflicted
+++ resolved
@@ -13,18 +13,30 @@
  */
 package zipkin2.autoconfigure.ui;
 
+import com.linecorp.armeria.common.AggregatedHttpMessage;
+import com.linecorp.armeria.common.HttpMethod;
+import com.linecorp.armeria.common.HttpRequest;
+import com.linecorp.armeria.common.MediaType;
+import com.linecorp.armeria.server.ServiceRequestContext;
+import com.linecorp.armeria.server.annotation.Cookies;
+import io.netty.handler.codec.http.cookie.Cookie;
+import io.netty.handler.codec.http.cookie.DefaultCookie;
+import java.io.ByteArrayInputStream;
 import java.io.IOException;
-import java.io.UncheckedIOException;
 import org.junit.After;
 import org.junit.Rule;
 import org.junit.Test;
 import org.junit.rules.ExpectedException;
+import org.springframework.beans.factory.BeanCreationException;
 import org.springframework.beans.factory.NoSuchBeanDefinitionException;
 import org.springframework.boot.autoconfigure.context.PropertyPlaceholderAutoConfiguration;
 import org.springframework.boot.test.util.TestPropertyValues;
 import org.springframework.context.annotation.AnnotationConfigApplicationContext;
+import org.springframework.core.io.ClassPathResource;
 
 import static org.assertj.core.api.Assertions.assertThat;
+import static org.hamcrest.CoreMatchers.isA;
+import static org.junit.internal.matchers.ThrowableCauseMatcher.hasCause;
 
 public class ZipkinUiAutoConfigurationTest {
 
@@ -40,6 +52,8 @@
   @Rule
   public ExpectedException thrown = ExpectedException.none();
 
+  ServiceRequestContext ctx = ServiceRequestContext.of(HttpRequest.of(HttpMethod.GET, "/"));
+
   @Test
   public void indexHtmlFromClasspath() {
     context = createContext();
@@ -49,13 +63,11 @@
   }
 
   @Test
-<<<<<<< HEAD
-=======
-  public void indexContentType() {
+  public void indexContentType() throws Exception {
     context = createContext();
     assertThat(
-      context.getBean(ZipkinUiAutoConfiguration.class).serveIndex(null).getHeaders().getContentType())
-      .isEqualTo(MediaType.TEXT_HTML);
+      serveIndex().headers().contentType())
+      .isEqualTo(MediaType.HTML_UTF_8);
   }
 
   @Test
@@ -66,15 +78,14 @@
     ZipkinUiAutoConfiguration ui = context.getBean(ZipkinUiAutoConfiguration.class);
     ui.indexHtml = new ClassPathResource("does-not-exist.html");
 
-    thrown.expect(BeanCreationException.class);
+    thrown.expect(RuntimeException.class);
     // There's a BeanInstantiationException nested in between BeanCreationException and IOException,
     // so we go one level deeper about causes. There's no `expectRootCause`.
-    thrown.expectCause(hasCause(isA(UncheckedIOException.class)));
-    ui.serveIndex(null);
-  }
-
-  @Test
->>>>>>> 8f47208e
+    thrown.expectCause(hasCause(hasCause(isA(BeanCreationException.class))));
+    serveIndex();
+  }
+
+  @Test
   public void canOverridesProperty_defaultLookback() {
     context = createContextWithOverridenProperty("zipkin.ui.defaultLookback:100");
 
@@ -135,16 +146,10 @@
   }
 
   @Test
-<<<<<<< HEAD
-  public void canOverideProperty_resourcePath() throws IOException {
-    context = createContextWithOverridenProperty("zipkin.ui.resource-path:zipkin-lens");
-=======
   public void defaultBaseUrl_doesNotChangeResource() throws IOException {
     context = createContext();
-    Resource index =
-      (Resource) context.getBean(ZipkinUiAutoConfiguration.class).serveIndex(null).getBody();
-
-    assertThat(index.getInputStream())
+
+    assertThat(new ByteArrayInputStream(serveIndex().content().array()))
       .hasSameContentAs(getClass().getResourceAsStream("/zipkin-ui/index.html"));
   }
 
@@ -152,16 +157,15 @@
   public void canOverideProperty_basePath() {
     context = createContextWithOverridenProperty("zipkin.ui.basepath:/foo/bar");
 
-    assertThat(context.getBean(ZipkinUiAutoConfiguration.class).serveIndex(null).getBody().toString())
+    assertThat(serveIndex().contentUtf8())
       .contains("<base href=\"/foo/bar/\">");
   }
 
   @Test
   public void lensCookieOverridesIndex() {
     context = createContext();
->>>>>>> 8f47208e
-
-    assertThat(context.getBean(ZipkinUiAutoConfiguration.class).serveIndex("true").getBody().toString())
+
+    assertThat(serveIndex(new DefaultCookie("lens", "true")).contentUtf8())
       .contains("zipkin-lens");
   }
 
@@ -169,12 +173,18 @@
   public void canOverideProperty_specialCaseRoot() {
     context = createContextWithOverridenProperty("zipkin.ui.basepath:/");
 
-<<<<<<< HEAD
-    assertThat(context.getBean(ZipkinUiAutoConfiguration.class).processedIndexHtml())
-=======
-    assertThat(context.getBean(ZipkinUiAutoConfiguration.class).serveIndex(null).getBody().toString())
->>>>>>> 8f47208e
+    assertThat(serveIndex().contentUtf8())
       .contains("<base href=\"/\">");
+  }
+
+  private AggregatedHttpMessage serveIndex(Cookie... cookies) {
+    try {
+      return context.getBean(ZipkinUiAutoConfiguration.class).indexSwitchingService()
+        .index(ctx, ctx.request(), Cookies.of(cookies)).aggregate()
+        .get();
+    } catch (Exception e) {
+      throw new RuntimeException(e);
+    }
   }
 
   private static AnnotationConfigApplicationContext createContext() {
