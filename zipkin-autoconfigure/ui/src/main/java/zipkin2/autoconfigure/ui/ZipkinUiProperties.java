--- conflicted
+++ resolved
@@ -21,11 +21,6 @@
 class ZipkinUiProperties {
   static final String DEFAULT_BASEPATH = "/zipkin";
 
-<<<<<<< HEAD
-  // TODO: temporary hack to allow people to choose zipkin-lens
-  private String resourcePath = "zipkin-ui";
-=======
->>>>>>> 8f47208e
   private String environment;
   private int queryLimit = 10;
   private int defaultLookback = (int) TimeUnit.DAYS.toMillis(7);
@@ -36,17 +31,6 @@
   private boolean suggestLens = true;
   private Dependency dependency = new Dependency();
 
-<<<<<<< HEAD
-  public String getResourcePath() {
-    return resourcePath;
-  }
-
-  public void setResourcePath(String resourcePath) {
-    this.resourcePath = resourcePath;
-  }
-
-=======
->>>>>>> 8f47208e
   public int getDefaultLookback() {
     return defaultLookback;
   }
